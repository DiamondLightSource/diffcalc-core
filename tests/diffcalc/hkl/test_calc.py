--- conflicted
+++ resolved
@@ -45,14 +45,10 @@
 
     ubcalc.set_lattice(name="test", a=4.913, c=5.405)
     ubcalc.add_reflection(
-<<<<<<< HEAD
         (0, 0, 1),
         Position(7.31 * ureg.deg, 0, 10.62 * ureg.deg, 0, 0, 0),
         12.39842,
         "refl1",
-=======
-        (0, 0, 1), Position(7.31, 0, 10.62, 0, 0, 0), 12.39842, "refl1"
->>>>>>> 737d0372
     ),
     ubcalc.add_orientation((0, 1, 0), (0, 1, 0), tag="plane")
 
@@ -99,14 +95,9 @@
     asdegrees: bool = True,
 ) -> None:
 
-<<<<<<< HEAD
     position: Position = (
         Position(*case.position * ureg.deg) if asdegrees else Position(*case.position)
     )
-
-=======
-    position: Position = Position(*case.position, indegrees=asdegrees)
->>>>>>> 737d0372
     hkl = hklcalc.get_hkl(position, case.wavelength)
 
     assert np.all(np.round(hkl, places) == np.round(case.hkl, places))
@@ -255,14 +246,9 @@
     configure_ub(cubic_ub)
     cubic_ub.n_hkl = (1, -1, 0)  # type: ignore
     hklcalc = HklCalculation(cubic_ub, Constraints({"nu": 0, "chi": 0, "phi": 0}))
-
-<<<<<<< HEAD
     virtual_angles = hklcalc.get_virtual_angles(
         Position(0, 180 * ureg.deg, 0, 90 * ureg.deg, 0, 0)
     )
-=======
-    virtual_angles = hklcalc.get_virtual_angles(Position(0, 180, 0, 90, 0, 0))
->>>>>>> 737d0372
     assert isnan(virtual_angles["psi"])
 
 
@@ -304,7 +290,6 @@
 @pytest.mark.parametrize(
     ("case", "constraints"),
     itertools.product(
-<<<<<<< HEAD
         [
             Case("100", (1, 0, 0), (30, 0, 60, 0, 90, -180)),
             Case("010", (0, 1, 0), (30, 0, 60, 0, 90, -90)),
@@ -313,18 +298,6 @@
         [
             {"a_eq_b": True, "qaz": 0, "eta": 0},
             {"a_eq_b": True, "delta": 0, "eta": 0},
-        ],
-=======
-        [
-            Case("100", (1, 0, 0), (30, 0, 60, 0, 90, -180)),
-            Case("010", (0, 1, 0), (30, 0, 60, 0, 90, -90)),
-            Case("001", (0, 0, 1), (30, 0, 60, 0, 0, 0)),
-        ],
-        [
-            {"a_eq_b": True, "qaz": 0, "eta": 0},
-            {"a_eq_b": True, "delta": 0, "eta": 0},
-        ],
->>>>>>> 737d0372
     ),
 )
 def test_fails_when_a_eq_b_and_parallel_vectors(
@@ -346,7 +319,6 @@
         Case("", (0.99620193, 0.0065784359, 0.08682408), (10, 60, 0, 30, 1, 1)),
         Case(
             "", (1.01174189, 0.02368622, 0.06627361), (0.9, 60.9, 2.9, 30.9, 2.9, 1.9)
-<<<<<<< HEAD
         ),
     ],
 )
@@ -445,104 +417,6 @@
                 88: [(0, 0.001, 0, 90, -2, 0)],
             },
         ),
-=======
-        ),
-    ],
-)
-def test_get_hkl(cubic_ub: UBCalculation, case: Case):
-    u_matrix = np.array(
-        (
-            (0.9996954135095477, -0.01745240643728364, -0.017449748351250637),
-            (0.01744974835125045, 0.9998476951563913, -0.0003045864904520898),
-            (0.017452406437283505, -1.1135499981271473e-16, 0.9998476951563912),
-        )
-    )
-    cubic_ub.set_u(u_matrix)
-
-    hkl = HklCalculation(cubic_ub, Constraints()).get_hkl(Position(*case.position), 1.0)
-
-    assert np.all(np.round(hkl, 7) == np.round(case.hkl, 7))
-
-
-@pytest.mark.parametrize(
-    ("angle", "expected_values_for_positions"),
-    [
-        (
-            "theta",
-            {
-                0: [(-99, 0, 0, 99, 99, 99)],
-                1: [
-                    (-99, 2, 0, 99, 99, 99),
-                    (-99, 0, 2, 99, 99, 99),
-                    (-99, -2, 0, 99, 99, 99),
-                    (-99, 0, -2, 99, 99, 99),
-                ],
-            },
-        ),
-        (
-            "qaz",
-            {
-                0: [(-99, 0, 0, 99, 99, 99), (-99, 0, 1, 99, 99, 99)],
-                90: [(-99, 2, 0, 99, 99, 99), (-99, 90, 0, 99, 99, 99)],
-            },
-        ),
-        (
-            "alpha",
-            {
-                0: [
-                    (0, 99, 99, 0, 0, 0),
-                    (0, 99, 99, 0, 0, 10),
-                    (0, 99, 99, 0, 0, -10),
-                ],
-                2: [(2, 99, 99, 0, 0, 0), (0, 99, 99, 90, 2, 0)],
-                -2: [(-2, 99, 99, 0, 0, 0)],
-            },
-        ),
-        (
-            "beta",
-            {
-                0: [(0, 10, 0, 6, 0, 5)],
-                10: [(0, 0, 10, 0, 0, 0)],
-                -10: [(0, 0, -10, 0, 0, 0)],
-                5: [(5, 0, 10, 0, 0, 0)],
-            },
-        ),
-        (
-            "naz",
-            {
-                0: [
-                    (0, 99, 99, 0, 0, 0),
-                    (0, 99, 99, 0, 0, 10),
-                    (10, 99, 99, 0, 0, 10),
-                ],
-                2: [(0, 99, 99, 0, 2, 0)],
-                -2: [(0, 99, 99, 0, -2, 0)],
-            },
-        ),
-        (
-            "tau",
-            {
-                90: [(0, 20, 0, 10, 0, 0), (0, 20, 0, 10, 0, 3)],
-                88: [(0, 20, 0, 10, 2, 0)],
-                92: [(0, 20, 0, 10, -2, 0)],
-                10: [(0, 0, 20, 0, 0, 0)],
-            },
-        ),
-        (
-            "psi",
-            {
-                90: [
-                    (0, 11, 0, 0, 0, 0),
-                    (0, 11, 0, 0, 0, 12.3),
-                    (0, 0.001, 0, 90, 0, 0),
-                ],
-                100: [(10, 0.001, 0, 0, 0, 0)],
-                80: [(-10, 0.001, 0, 0, 0, 0)],
-                92: [(0, 0.001, 0, 90, 2, 0)],
-                88: [(0, 0.001, 0, 90, -2, 0)],
-            },
-        ),
->>>>>>> 737d0372
     ],
 )
 def test_get_virtual_angles_calculates_correct_angles(
@@ -555,11 +429,7 @@
     for expected_value, positions in expected_values_for_positions.items():
         for each_position in positions:
             virtual_angles = hkl_mocked_constraints.get_virtual_angles(
-<<<<<<< HEAD
                 Position(*each_position * ureg.deg)
-=======
-                Position(*each_position)
->>>>>>> 737d0372
             )
             assert np.round(virtual_angles[angle], 8) == expected_value
 
@@ -579,10 +449,6 @@
 ):
     for each_position in positions:
         calculated_value = hkl_mocked_constraints.get_virtual_angles(
-<<<<<<< HEAD
             Position(*each_position * ureg.deg)
-=======
-            Position(*each_position)
->>>>>>> 737d0372
         )[angle]
         assert isnan(calculated_value)