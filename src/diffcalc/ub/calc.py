--- conflicted
+++ resolved
@@ -10,11 +10,8 @@
 from copy import deepcopy
 from itertools import product
 from math import acos, asin, cos, degrees, pi, radians, sin
-<<<<<<< HEAD
 from typing import Any, Dict, List, Optional, Sequence, Tuple, Union
-=======
-from typing import Any, List, Optional, Sequence, Tuple, Union
->>>>>>> b521228b
+
 
 import numpy as np
 from diffcalc.hkl.geometry import Position, get_q_phi, get_rotation_matrices
@@ -433,11 +430,8 @@
             Crystal lattice angle.
         """
         if not isinstance(name, str):
-<<<<<<< HEAD
-            raise DiffcalcException("Invalid crystal name.")
-=======
             raise TypeError("Invalid crystal name.")
->>>>>>> b521228b
+
         shortform: Tuple[Any, ...] = tuple(
             val for val in (system, a, b, c, alpha, beta, gamma) if val is not None
         )
